--- conflicted
+++ resolved
@@ -18,21 +18,14 @@
 import           Universum                hiding ((<>))
 
 import           Pos.CLI                  (dhtNodeParser)
-import           Pos.Crypto               (hash, unsafeHash, sign)
+import           Pos.Crypto               (hash, sign, unsafeHash)
 import           Pos.DHT                  (DHTNode, DHTNodeType (..), dhtAddr,
                                            discoverPeers)
 import           Pos.Genesis              (genesisAddresses, genesisSecretKeys)
 import           Pos.Launcher             (BaseParams (..), LoggingParams (..),
                                            NodeParams (..), bracketDHTInstance,
-<<<<<<< HEAD
-                                           runRealMode, submitTx)
-import           Pos.Ssc.GodTossing       (genesisVssKeyPairs)
-import           Pos.Ssc.GodTossing       (SscGodTossing)
-=======
                                            runRealMode, submitTxRaw)
-import           Pos.Ssc.DynamicState     (genesisVssKeyPairs)
-import           Pos.Ssc.DynamicState     (SscDynamicState)
->>>>>>> 80ae70a3
+import           Pos.Ssc.GodTossing       (SscGodTossing, genesisVssKeyPairs)
 import           Pos.Statistics           (getNoStatsT)
 import           Pos.Types                (Tx (..), TxIn (..), TxOut (..))
 import           Pos.Util.JsonLog         ()
