{-# LANGUAGE TypeFamilies         #-}
{-# LANGUAGE UndecidableInstances #-}

-- | Monad transformer which implements MonadUSMem based on ReaderT.
-- It's also instance of MonadPoll.

module Pos.Update.MemState.Holder
       ( USHolder (..)
       , runUSHolder
       , runUSHolderFromVar
       ) where

import           Control.Lens                (iso)
import           Control.Monad.Base          (MonadBase (..))
import           Control.Monad.Fix           (MonadFix)
import           Control.Monad.Trans.Class   (MonadTrans)
import           Control.Monad.Trans.Control (ComposeSt, MonadBaseControl (..),
                                              MonadTransControl (..), StM,
                                              defaultLiftBaseWith, defaultLiftWith,
                                              defaultRestoreM, defaultRestoreT)
import           Mockable                    (ChannelT, Counter, Distribution, Gauge,
                                              MFunctor', Mockable (liftMockable), Promise,
                                              SharedAtomicT, SharedExclusiveT, ThreadId,
                                              liftMockableWrappedM)
import           Serokell.Util.Lens          (WrappedM (..))
import           System.Wlog                 (CanLog, HasLoggerName)
import           Universum

import           Pos.Communication.Relay     (MonadRelayMem)
import           Pos.Context                 (WithNodeContext)
import           Pos.DB.Class                (MonadDB)
import           Pos.DB.Limits               (MonadDBLimits)
import           Pos.Delegation.Class        (MonadDelegation)
import           Pos.DHT.MemState            (MonadDhtMem)
import           Pos.Reporting               (MonadReportingMem)
import           Pos.Shutdown                (MonadShutdownMem)
import           Pos.Slotting.Class          (MonadSlots)
import           Pos.Slotting.MemState       (MonadSlotsData)
import           Pos.Ssc.Extra               (MonadSscMem)
import           Pos.Txp.MemState            (MonadTxpMem (..))
import           Pos.Update.MemState.Class   (MonadUSMem (..))
import           Pos.Update.MemState.Types   (MemVar, newMemVar)
import           Pos.Util.JsonLog            (MonadJL (..))

----------------------------------------------------------------------------
-- Transformer
----------------------------------------------------------------------------

-- | Trivial monad transformer based on @ReaderT (MemVar)@.
newtype USHolder m a = USHolder
    { getUSHolder :: ReaderT MemVar m a
    } deriving ( Functor
               , Applicative
               , Monad
               , MonadTrans
               , MonadFail
               , MonadThrow
               , MonadSlotsData
               , MonadSlots
               , MonadCatch
               , MonadIO
               , HasLoggerName
               , WithNodeContext ssc
               , MonadJL
               , CanLog
               , MonadMask
               , MonadSscMem ssc
               , MonadTxpMem
               , MonadBase io
               , MonadDelegation
               , MonadFix
<<<<<<< HEAD
               , MonadDhtMem
               , MonadReportingMem
               , MonadRelayMem
               , MonadShutdownMem
=======
               , MonadDB
               , MonadDBLimits
>>>>>>> 627c41f5
               )

----------------------------------------------------------------------------
-- Common instances used all over the code
----------------------------------------------------------------------------

type instance ThreadId (USHolder m) = ThreadId m
type instance Promise (USHolder m) = Promise m
type instance SharedAtomicT (USHolder m) = SharedAtomicT m
type instance Counter (USHolder m) = Counter m
type instance Distribution (USHolder m) = Distribution m
type instance SharedExclusiveT (USHolder m) = SharedExclusiveT m
type instance Gauge (USHolder m) = Gauge m
type instance ChannelT (USHolder m) = ChannelT m

instance ( Mockable d m
         , MFunctor' d (USHolder m) (ReaderT (MemVar) m)
         , MFunctor' d (ReaderT (MemVar) m) m
         ) => Mockable d (USHolder m) where
    liftMockable = liftMockableWrappedM

instance Monad m => WrappedM (USHolder m) where
    type UnwrappedM (USHolder m) = ReaderT (MemVar) m
    _WrappedM = iso getUSHolder USHolder

instance MonadTransControl USHolder where
    type StT (USHolder) a = StT (ReaderT (MemVar)) a
    liftWith = defaultLiftWith USHolder getUSHolder
    restoreT = defaultRestoreT USHolder

instance MonadBaseControl IO m => MonadBaseControl IO (USHolder m) where
    type StM (USHolder m) a = ComposeSt USHolder m a
    liftBaseWith     = defaultLiftBaseWith
    restoreM         = defaultRestoreM

----------------------------------------------------------------------------
-- MonadUSMem
----------------------------------------------------------------------------

instance Monad m => MonadUSMem (USHolder m) where
    askUSMemVar = USHolder ask

----------------------------------------------------------------------------
-- Runners
----------------------------------------------------------------------------

-- | Run USHolder using default (empty) MemState.
runUSHolder :: MonadIO m => USHolder m a -> m a
runUSHolder action = liftIO newMemVar >>= runReaderT (getUSHolder action)

-- | Run USHolder using existing MemVar.
runUSHolderFromVar :: MemVar -> USHolder m a -> m a
runUSHolderFromVar var action = runReaderT (getUSHolder action) var<|MERGE_RESOLUTION|>--- conflicted
+++ resolved
@@ -69,15 +69,12 @@
                , MonadBase io
                , MonadDelegation
                , MonadFix
-<<<<<<< HEAD
                , MonadDhtMem
                , MonadReportingMem
                , MonadRelayMem
                , MonadShutdownMem
-=======
                , MonadDB
                , MonadDBLimits
->>>>>>> 627c41f5
                )
 
 ----------------------------------------------------------------------------
