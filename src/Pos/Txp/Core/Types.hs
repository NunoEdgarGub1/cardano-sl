--- conflicted
+++ resolved
@@ -93,12 +93,7 @@
 
 instance Hashable TxInWitness
 
-<<<<<<< HEAD
 instance Buildable TxInWitness where
-=======
-instance (Bi Script, Bi PublicKey, Bi RedeemPublicKey) =>
-         Buildable TxInWitness where
->>>>>>> dd5a7de9
     build (PkWitness key sig) =
         bprint ("PkWitness: key = "%build%", sig = "%build) key sig
     build (ScriptWitness val red) =
@@ -198,12 +193,7 @@
 txF = build
 
 -- | Specialized formatter for 'Tx' with auxiliary data
-<<<<<<< HEAD
 txaF :: Format r (TxAux -> r)
-=======
-txaF :: (Bi PublicKey, Bi Script, Bi Address, Bi RedeemPublicKey)
-     => Format r (TxAux -> r)
->>>>>>> dd5a7de9
 txaF = later $ \(tx, w, d) ->
     bprint (build%"\n"%
             "witnesses: "%listJsonIndent 4%"\n"%
