{-# LANGUAGE AllowAmbiguousTypes    #-}
{-# LANGUAGE ConstraintKinds        #-}
{-# LANGUAGE FlexibleContexts       #-}
{-# LANGUAGE FlexibleInstances      #-}
{-# LANGUAGE FunctionalDependencies #-}
{-# LANGUAGE MultiParamTypeClasses  #-}
{-# LANGUAGE ScopedTypeVariables    #-}
{-# LANGUAGE TypeFamilies           #-}
{-# LANGUAGE UndecidableInstances   #-}

-- | This module adds extra ecapsulation by hiding acid-state.

module Pos.State.State
       ( NodeState
       , MonadDB (getNodeState)
       , WorkModeDB
       , openState
       , openMemState
       , initFirstSlot
       , closeState

       -- * Simple getters.
       , getBlock
       , getBlockByDepth
       , getHeadBlock
       , getBestChain
       , getChainPart
       , getLeaders
       , getUtxo
       , getUtxoByDepth
       , isTxVerified
       , getGlobalMpcData
       , getGlobalMpcDataByDepth
       , mayBlockBeUseful

       -- * Operations with effects.
       , ProcessBlockRes (..)
       , ProcessTxRes (..)
       , createNewBlock
       , processBlock
       , processNewSlot
       , processTx

       -- [CSL-103]: these function should be moved to GodTossing.
       -- * Functions for generating seed by SSC algorithm.
       , getParticipants
       , getThreshold

       -- * SscGodTossing simple getters and setters.
       , getOurShares
       ) where

import           Universum

import           Crypto.Random            (drgNewSeed, seedNew, withDRG)
import           Data.Acid                (EventResult, EventState, QueryEvent,
                                           UpdateEvent)
import           Data.Default             (Default)
import qualified Data.HashMap.Strict      as HM
import           Data.List.NonEmpty       (NonEmpty)
import           Formatting               (build, sformat, (%))
import           Pos.DHT                  (DHTResponseT)
import           Serokell.Util            (VerificationRes)
import           System.Wlog              (HasLoggerName, LogEvent, LoggerName,
                                           dispatchEvents, getLoggerName, logWarning,
                                           runPureLog, usingLoggerName)

import           Pos.Crypto               (LVssPublicKey, SecretKey, Share, VssKeyPair,
                                           decryptShare, toVssPublicKey)
import           Pos.Slotting             (MonadSlots, getCurrentSlot)
import           Pos.Ssc.Class.Helpers    (SscHelpersClass)
import           Pos.Ssc.Class.Storage    (SscStorageClass (..), SscStorageMode)
import           Pos.Ssc.Class.Types      (Ssc (SscGlobalState, SscPayload, SscStorage))
import           Pos.State.Acidic         (DiskState, tidyState)
import qualified Pos.State.Acidic         as A
import           Pos.State.Storage        (ProcessBlockRes (..), ProcessTxRes (..),
                                           Storage, getThreshold)
import           Pos.Statistics.StatEntry ()
import           Pos.Types                (Address, Block, EpochIndex, GenesisBlock,
                                           HeaderHash, IdTxWitness, MainBlock,
                                           MainBlockHeader, SlotId, SlotLeaders, Tx, TxId,
                                           TxWitness, Utxo)
import           Pos.Util                 (deserializeM, serialize)

-- | NodeState encapsulates all the state stored by node.
class Monad m => MonadDB ssc m | m -> ssc where
    getNodeState :: m (NodeState ssc)

-- | Convenient type class to avoid passing NodeState throughout the code.
instance (Monad m, MonadDB ssc m) => MonadDB ssc (ReaderT r m) where
    getNodeState = lift getNodeState

instance (MonadDB ssc m, Monad m) => MonadDB ssc (StateT s m) where
    getNodeState = lift getNodeState

instance (Monad m, MonadDB ssc m) => MonadDB ssc (DHTResponseT m) where
    getNodeState = lift getNodeState

-- | IO monad with db access.
type WorkModeDB ssc m = (MonadIO m, MonadDB ssc m)

-- | State of the node.
type NodeState ssc = DiskState ssc

type QUConstraint  ssc m = (SscStorageMode ssc, WorkModeDB ssc m)
type QULConstraint ssc m = (SscStorageMode ssc, WorkModeDB ssc m, HasLoggerName m)

-- | Open NodeState, reading existing state from disk (if any).
openState
    :: (SscHelpersClass ssc, SscStorageMode ssc, Default (SscStorage ssc),
        MonadIO m)
    => Maybe (Storage ssc)
    -> Bool
    -> FilePath
    -> m (NodeState ssc)
openState storage deleteIfExists fp =
    maybe (A.openState deleteIfExists fp)
        (\s -> A.openStateCustom s deleteIfExists fp)
        storage

-- | Open NodeState which doesn't store anything on disk. Everything
-- is stored in memory and will be lost after shutdown.
openMemState
    :: (SscHelpersClass ssc, SscStorageMode ssc, Default (SscStorage ssc),
        MonadIO m)
    => Maybe (Storage ssc)
    -> m (NodeState ssc)
openMemState = maybe A.openMemState A.openMemStateCustom

initFirstSlot
    :: forall ssc m .
       (MonadIO m, MonadSlots m, SscStorageMode ssc
       , HasLoggerName m
       , WorkModeDB ssc m)
    => m ()
initFirstSlot = do
    st <- getNodeState
    _  <- A.updateWithLog st . A.ProcessNewSlotL =<< getCurrentSlot
    tidyState st

-- | Safely close NodeState.
closeState :: (MonadIO m, SscStorageClass ssc) => NodeState ssc -> m ()
closeState = A.closeState

queryDisk
    :: (SscStorageClass ssc,
        EventState event ~ (Storage ssc),
        QueryEvent event, WorkModeDB ssc m)
    => event
    -> m (EventResult event)
queryDisk e = flip A.query e =<< getNodeState

updateDisk
    :: (SscStorageClass ssc,
        EventState event ~ (Storage ssc),
        UpdateEvent event, WorkModeDB ssc m)
    => event
    -> m (EventResult event)
updateDisk e = flip A.update e =<< getNodeState

updateDiskWithLog
     :: ( SscStorageClass ssc
        , EventState event ~ (Storage ssc)
        , EventResult event ~ (a, [LogEvent])
        , UpdateEvent event
        , WorkModeDB ssc m
        , HasLoggerName m)
     => (LoggerName -> event)
     -> m (a, [LogEvent])
updateDiskWithLog le = flip A.updateWithLog le =<< getNodeState

-- | Get list of slot leaders for the given epoch. Empty list is returned
-- if no information is available.
getLeaders :: QUConstraint ssc m => EpochIndex -> m (Maybe SlotLeaders)
getLeaders = queryDisk . A.GetLeaders

-- | Get Block by hash.
getBlock :: QUConstraint ssc m => HeaderHash ssc -> m (Maybe (Block ssc))
getBlock = queryDisk . A.GetBlock

-- | Get Block by depth
getBlockByDepth :: QUConstraint ssc m => Word -> m (Maybe (Block ssc))
getBlockByDepth = queryDisk . A.GetBlockByDepth

-- | Get block which is the head of the __best chain__.
getHeadBlock :: QUConstraint ssc m => m (Block ssc)
getHeadBlock = queryDisk A.GetHeadBlock

-- | Return current best chain.
getBestChain :: QUConstraint ssc m => m (NonEmpty (Block ssc))
getBestChain = queryDisk A.GetBestChain

<<<<<<< HEAD
-- | Return part of best chain with given limits
getChainPart :: QUConstraint ssc m
             => Maybe (HeaderHash ssc) -> Maybe (HeaderHash ssc) -> Maybe Word
             -> m (Either Text [Block ssc])
getChainPart toH fromH = queryDisk . A.GetChainPart toH fromH

-- | Get local transactions list.
getLocalTxs :: QUConstraint ssc m => m (HashMap (WithHash Tx) TxWitness)
getLocalTxs = queryDisk A.GetLocalTxs

=======
>>>>>>> 7b4a48fe
-- | Get Utxo by depth
getUtxoByDepth :: QUConstraint ssc m => Word -> m (Maybe Utxo)
getUtxoByDepth = queryDisk . A.GetUtxoByDepth

-- | Get current Utxo
getUtxo :: QUConstraint ssc m => m Utxo
getUtxo = queryDisk A.GetUtxo

-- | Checks if tx is verified
isTxVerified :: QUConstraint ssc m => (Tx, TxWitness) -> m Bool
isTxVerified = queryDisk . A.IsTxVerified

-- | Get global SSC data.
getGlobalMpcData :: QUConstraint ssc m => m (SscGlobalState ssc)
getGlobalMpcData = queryDisk A.GetGlobalSscState

-- | Get global SSC data that was observed N blocks ago.
getGlobalMpcDataByDepth :: QUConstraint ssc m => Word ->  m (Maybe (SscGlobalState ssc))
getGlobalMpcDataByDepth = queryDisk . A.GetGlobalSscStateByDepth

-- | Check that block header is correct and claims to represent block
-- which may become part of blockchain.
mayBlockBeUseful :: QUConstraint ssc m => SlotId -> MainBlockHeader ssc -> m VerificationRes
mayBlockBeUseful si = queryDisk . A.MayBlockBeUseful si

-- | Create new block on top of currently known best chain, assuming
-- we are slot leader.
createNewBlock :: QUConstraint ssc m
               => [IdTxWitness]
               -> SecretKey
               -> SlotId
               -> SscPayload ssc
               -> m (Either Text (MainBlock ssc))
createNewBlock localTxs sk si = updateDisk . A.CreateNewBlock localTxs sk si

-- | Process transaction received from other party.
processTx :: QUConstraint ssc m => (TxId, (Tx, TxWitness)) -> m ()
processTx = updateDisk . A.ProcessTx

-- | Notify NodeState about beginning of new slot. Ideally it should
-- be used before all other updates within this slot.
processNewSlot :: QULConstraint ssc m => SlotId -> m (Maybe (GenesisBlock ssc), [LogEvent])
processNewSlot = updateDiskWithLog . A.ProcessNewSlotL

-- | Process some Block received from the network.
processBlock :: (SscHelpersClass ssc, QUConstraint ssc m)
             => [IdTxWitness]
             -> SlotId
             -> Block ssc
             -> m (ProcessBlockRes ssc)
processBlock localTxs si = updateDisk . A.ProcessBlock localTxs si

-- | Functions for generating seed by SSC algorithm
getParticipants
    :: QUConstraint ssc m
    => EpochIndex
    -> m (Maybe (NonEmpty LVssPublicKey))
getParticipants = queryDisk . A.GetParticipants

----------------------------------------------------------------------------
-- Related to SscGodTossing
----------------------------------------------------------------------------

-- | Decrypt shares (in commitments) that are intended for us and that we can
-- decrypt.
getOurShares
    :: QULConstraint ssc m
    => VssKeyPair -> m (HashMap Address Share)
getOurShares ourKey = do
    randSeed <- liftIO seedNew
    let ourPK = serialize $ toVssPublicKey ourKey
    encSharesM <- queryDisk $ A.GetOurShares ourPK
    let drg = drgNewSeed randSeed
        (res, pLog) = fst . withDRG drg . runPureLog . usingLoggerName mempty <$>
                        flip traverse (HM.toList encSharesM) $ \(pk, lEncSh) -> do
                          let mEncSh = deserializeM lEncSh
                          case mEncSh of
                            Just encShare -> lift . lift $ Just . (,) pk <$> decryptShare ourKey encShare
                            _             -> do
                                logWarning $
                                    sformat ("Failed to deserialize share for " % build) pk
                                return Nothing
        resHM = HM.fromList . catMaybes $ res
    loggerName <- getLoggerName
    liftIO $ usingLoggerName loggerName $ dispatchEvents pLog
    return resHM<|MERGE_RESOLUTION|>--- conflicted
+++ resolved
@@ -190,19 +190,12 @@
 getBestChain :: QUConstraint ssc m => m (NonEmpty (Block ssc))
 getBestChain = queryDisk A.GetBestChain
 
-<<<<<<< HEAD
 -- | Return part of best chain with given limits
 getChainPart :: QUConstraint ssc m
              => Maybe (HeaderHash ssc) -> Maybe (HeaderHash ssc) -> Maybe Word
              -> m (Either Text [Block ssc])
 getChainPart toH fromH = queryDisk . A.GetChainPart toH fromH
 
--- | Get local transactions list.
-getLocalTxs :: QUConstraint ssc m => m (HashMap (WithHash Tx) TxWitness)
-getLocalTxs = queryDisk A.GetLocalTxs
-
-=======
->>>>>>> 7b4a48fe
 -- | Get Utxo by depth
 getUtxoByDepth :: QUConstraint ssc m => Word -> m (Maybe Utxo)
 getUtxoByDepth = queryDisk . A.GetUtxoByDepth
