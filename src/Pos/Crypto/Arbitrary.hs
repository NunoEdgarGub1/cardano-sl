<<<<<<< HEAD
{-# LANGUAGE FlexibleContexts     #-}
{-# LANGUAGE FlexibleInstances    #-}
{-# LANGUAGE UndecidableInstances #-}
=======
{-# LANGUAGE FlexibleInstances #-}
{-# LANGUAGE TypeApplications #-}
>>>>>>> 66bb7543

-- | `Arbitrary` instances for using in tests and benchmarks

module Pos.Crypto.Arbitrary
    ( KeyPair(..)
    ) where

import           Control.Lens                (view, _1, _2, _3, _4)
import           Data.List.NonEmpty          (fromList)
import           System.IO.Unsafe            (unsafePerformIO)
import           Test.QuickCheck             (Arbitrary (..), choose, elements, generate)
import           Universum

<<<<<<< HEAD
import           Pos.Binary.Class            (Bi)
import           Pos.Crypto.Arbitrary.Hash   ()
import           Pos.Crypto.Arbitrary.Unsafe ()
import           Pos.Crypto.SecretSharing    (EncShare, Secret, SecretProof,
                                              SecretSharingExtra, Share, VssKeyPair,
                                              VssPublicKey, decryptShare, genSharedSecret,
                                              toVssPublicKey, vssKeyGen)
import           Pos.Crypto.SerTypes         (LEncShare, LSecret, LSecretProof,
                                              LSecretSharingExtra, LShare, LVssPublicKey)
import           Pos.Crypto.Signing          (ProxyCert, ProxyDSignature, ProxyISignature,
                                              ProxySecretKey, PublicKey, SecretKey,
                                              Signature, Signed, createProxyCert,
                                              createProxySecretKey, keyGen, mkSigned,
                                              proxyDSign, proxyISign, sign)
import           Pos.Util                    (AsBinaryClass (..))
import           Pos.Util.Arbitrary          (Nonrepeating (..), sublistN, unsafeMakePool)
=======
import           Pos.Crypto.Arbitrary.Hash    ()
import           Pos.Crypto.Arbitrary.Unsafe  ()
import           Pos.Crypto.SecretSharing     (EncShare,Secret, SecretProof,
                                               SecretSharingExtra, Share, VssKeyPair,
                                               VssPublicKey, decryptShare, genSharedSecret,
                                               toVssPublicKey, vssKeyGen)
import           Pos.Crypto.SerTypes          ()
import           Pos.Crypto.Signing           (PublicKey, SecretKey, Signature, Signed,
                                               keyGen, mkSigned, sign)
import           Pos.Util                     (AsBinary (..), Serialized (..))
import           Pos.Util.Arbitrary           (Nonrepeating (..), sublistN, unsafeMakePool)
>>>>>>> 66bb7543

{- A note on 'Arbitrary' instances
~~~~~~~~~~~~~~~~~~~~~~~~~~~~~~~~~~

We can't make an 'Arbitrary' instance for keys or seeds because generating
them safely requires randomness which must come from IO (we could use an
'arbitrary' randomness generator for an 'Arbitrary' instance, but then what's
the point of testing key generation when we use different generators in
production and in tests?). So, we just generate lots of keys and seeds with
'unsafePerformIO' and use them for everything.
-}

----------------------------------------------------------------------------
-- Arbitrary signing keys
----------------------------------------------------------------------------

-- | 'PublicKey' with corresponding 'SecretKey'.
data KeyPair = KeyPair
    { getPub :: PublicKey
    , getSec :: SecretKey
    } deriving (Eq, Ord, Show)

keys :: [KeyPair]
keys = unsafeMakePool "[generating keys for tests...]" 50 $ uncurry KeyPair <$> keyGen
{-# NOINLINE keys #-}

instance Arbitrary KeyPair where
    arbitrary = elements keys

instance Arbitrary PublicKey where
    arbitrary = getPub <$> arbitrary
instance Arbitrary SecretKey where
    arbitrary = getSec <$> arbitrary

instance Nonrepeating KeyPair where
    nonrepeating n = sublistN n keys

instance Nonrepeating PublicKey where
    nonrepeating n = map getPub <$> nonrepeating n
instance Nonrepeating SecretKey where
    nonrepeating n = map getSec <$> nonrepeating n

----------------------------------------------------------------------------
-- Arbitrary VSS keys
----------------------------------------------------------------------------

vssKeys :: [VssKeyPair]
vssKeys = unsafeMakePool "[generating VSS keys for tests...]" 50 vssKeyGen
{-# NOINLINE vssKeys #-}

instance Arbitrary VssKeyPair where
    arbitrary = elements vssKeys

instance Arbitrary VssPublicKey where
    arbitrary = toVssPublicKey <$> arbitrary

<<<<<<< HEAD
instance AsBinaryClass VssPublicKey LVssPublicKey => Arbitrary LVssPublicKey where
=======
instance Arbitrary (AsBinary VssPublicKey) where
>>>>>>> 66bb7543
    arbitrary = serialize @VssPublicKey <$> arbitrary

instance Nonrepeating VssKeyPair where
    nonrepeating n = sublistN n vssKeys

instance Nonrepeating VssPublicKey where
    nonrepeating n = map toVssPublicKey <$> nonrepeating n

----------------------------------------------------------------------------
-- Arbitrary signatures
----------------------------------------------------------------------------

instance (Bi a, Arbitrary a) => Arbitrary (Signature a) where
    arbitrary = sign <$> arbitrary <*> arbitrary

instance (Bi a, Arbitrary a) => Arbitrary (Signed a) where
    arbitrary = mkSigned <$> arbitrary <*> arbitrary

instance (Bi a, Arbitrary a) => Arbitrary (ProxyISignature a) where
    arbitrary = liftA2 proxyISign arbitrary arbitrary

instance (Bi w, Arbitrary w) => Arbitrary (ProxyCert w) where
    arbitrary = liftA3 createProxyCert arbitrary arbitrary arbitrary

instance (Bi w, Arbitrary w) => Arbitrary (ProxySecretKey w) where
    arbitrary = liftA3 createProxySecretKey arbitrary arbitrary arbitrary

instance (Bi w, Arbitrary w, Bi a, Arbitrary a) =>
         Arbitrary (ProxyDSignature w a) where
    arbitrary = proxyDSign <$> arbitrary <*> arbitrary <*> arbitrary <*> arbitrary

----------------------------------------------------------------------------
-- Arbitrary secrets
----------------------------------------------------------------------------

sharedSecrets :: [(SecretSharingExtra, Secret, SecretProof, [EncShare])]
sharedSecrets =
    unsafeMakePool "[generating shared secrets for tests...]" 50 $ do
        parties <- generate $ choose (1, length vssKeys)
        threshold <- generate $ choose (1, toInteger parties)
        vssKs <- generate $ sublistN parties vssKeys
        genSharedSecret threshold (map toVssPublicKey $ fromList vssKs)
{-# NOINLINE sharedSecrets #-}

instance Arbitrary SecretSharingExtra where
    arbitrary = elements . fmap (view _1) $ sharedSecrets

<<<<<<< HEAD
instance AsBinaryClass SecretSharingExtra LSecretSharingExtra =>
         Arbitrary LSecretSharingExtra where
    arbitrary = serialize @SecretSharingExtra <$> arbitrary

instance AsBinaryClass SecretProof LSecretProof =>
         Arbitrary LSecretProof where
=======
instance Arbitrary (AsBinary SecretSharingExtra) where
    arbitrary = serialize @SecretSharingExtra <$> arbitrary

instance Arbitrary (AsBinary SecretProof) where
>>>>>>> 66bb7543
    arbitrary = serialize @SecretProof <$> arbitrary

instance Arbitrary Secret where
    arbitrary = elements . fmap (view _2) $ sharedSecrets

<<<<<<< HEAD
instance AsBinaryClass Secret LSecret => Arbitrary LSecret where
=======
instance Arbitrary (AsBinary Secret) where
>>>>>>> 66bb7543
    arbitrary = serialize @Secret <$> arbitrary

instance Arbitrary SecretProof where
    arbitrary = elements . fmap (view _3) $ sharedSecrets

instance Arbitrary EncShare where
    arbitrary = elements . concat . fmap (view _4) $ sharedSecrets

<<<<<<< HEAD
instance AsBinaryClass EncShare LEncShare => Arbitrary LEncShare where
=======
instance Arbitrary (AsBinary EncShare) where
>>>>>>> 66bb7543
    arbitrary = serialize @EncShare <$> arbitrary

instance Arbitrary Share where
    arbitrary = unsafePerformIO <$> (decryptShare <$> arbitrary <*> arbitrary)

<<<<<<< HEAD
instance AsBinaryClass Share LShare => Arbitrary LShare where
=======
instance Arbitrary (AsBinary Share) where
>>>>>>> 66bb7543
    arbitrary = serialize @Share <$> arbitrary<|MERGE_RESOLUTION|>--- conflicted
+++ resolved
@@ -1,11 +1,7 @@
-<<<<<<< HEAD
 {-# LANGUAGE FlexibleContexts     #-}
 {-# LANGUAGE FlexibleInstances    #-}
 {-# LANGUAGE UndecidableInstances #-}
-=======
-{-# LANGUAGE FlexibleInstances #-}
 {-# LANGUAGE TypeApplications #-}
->>>>>>> 66bb7543
 
 -- | `Arbitrary` instances for using in tests and benchmarks
 
@@ -19,36 +15,21 @@
 import           Test.QuickCheck             (Arbitrary (..), choose, elements, generate)
 import           Universum
 
-<<<<<<< HEAD
-import           Pos.Binary.Class            (Bi)
-import           Pos.Crypto.Arbitrary.Hash   ()
-import           Pos.Crypto.Arbitrary.Unsafe ()
-import           Pos.Crypto.SecretSharing    (EncShare, Secret, SecretProof,
-                                              SecretSharingExtra, Share, VssKeyPair,
-                                              VssPublicKey, decryptShare, genSharedSecret,
-                                              toVssPublicKey, vssKeyGen)
-import           Pos.Crypto.SerTypes         (LEncShare, LSecret, LSecretProof,
-                                              LSecretSharingExtra, LShare, LVssPublicKey)
-import           Pos.Crypto.Signing          (ProxyCert, ProxyDSignature, ProxyISignature,
-                                              ProxySecretKey, PublicKey, SecretKey,
-                                              Signature, Signed, createProxyCert,
-                                              createProxySecretKey, keyGen, mkSigned,
-                                              proxyDSign, proxyISign, sign)
-import           Pos.Util                    (AsBinaryClass (..))
-import           Pos.Util.Arbitrary          (Nonrepeating (..), sublistN, unsafeMakePool)
-=======
+import           Pos.Binary.Class             (Bi)
+import           Pos.Binary.Crypto            ()
 import           Pos.Crypto.Arbitrary.Hash    ()
 import           Pos.Crypto.Arbitrary.Unsafe  ()
 import           Pos.Crypto.SecretSharing     (EncShare,Secret, SecretProof,
                                                SecretSharingExtra, Share, VssKeyPair,
                                                VssPublicKey, decryptShare, genSharedSecret,
                                                toVssPublicKey, vssKeyGen)
-import           Pos.Crypto.SerTypes          ()
-import           Pos.Crypto.Signing           (PublicKey, SecretKey, Signature, Signed,
-                                               keyGen, mkSigned, sign)
-import           Pos.Util                     (AsBinary (..), Serialized (..))
+import           Pos.Crypto.Signing          (ProxyCert, ProxyDSignature, ProxyISignature,
+                                              ProxySecretKey, PublicKey, SecretKey,
+                                              Signature, Signed, createProxyCert,
+                                              createProxySecretKey, keyGen, mkSigned,
+                                              proxyDSign, proxyISign, sign)
+import           Pos.Util                     (AsBinary (..), AsBinaryClass (..))
 import           Pos.Util.Arbitrary           (Nonrepeating (..), sublistN, unsafeMakePool)
->>>>>>> 66bb7543
 
 {- A note on 'Arbitrary' instances
 ~~~~~~~~~~~~~~~~~~~~~~~~~~~~~~~~~~
@@ -105,11 +86,7 @@
 instance Arbitrary VssPublicKey where
     arbitrary = toVssPublicKey <$> arbitrary
 
-<<<<<<< HEAD
-instance AsBinaryClass VssPublicKey LVssPublicKey => Arbitrary LVssPublicKey where
-=======
 instance Arbitrary (AsBinary VssPublicKey) where
->>>>>>> 66bb7543
     arbitrary = serialize @VssPublicKey <$> arbitrary
 
 instance Nonrepeating VssKeyPair where
@@ -157,29 +134,16 @@
 instance Arbitrary SecretSharingExtra where
     arbitrary = elements . fmap (view _1) $ sharedSecrets
 
-<<<<<<< HEAD
-instance AsBinaryClass SecretSharingExtra LSecretSharingExtra =>
-         Arbitrary LSecretSharingExtra where
-    arbitrary = serialize @SecretSharingExtra <$> arbitrary
-
-instance AsBinaryClass SecretProof LSecretProof =>
-         Arbitrary LSecretProof where
-=======
 instance Arbitrary (AsBinary SecretSharingExtra) where
     arbitrary = serialize @SecretSharingExtra <$> arbitrary
 
 instance Arbitrary (AsBinary SecretProof) where
->>>>>>> 66bb7543
     arbitrary = serialize @SecretProof <$> arbitrary
 
 instance Arbitrary Secret where
     arbitrary = elements . fmap (view _2) $ sharedSecrets
 
-<<<<<<< HEAD
-instance AsBinaryClass Secret LSecret => Arbitrary LSecret where
-=======
 instance Arbitrary (AsBinary Secret) where
->>>>>>> 66bb7543
     arbitrary = serialize @Secret <$> arbitrary
 
 instance Arbitrary SecretProof where
@@ -188,19 +152,11 @@
 instance Arbitrary EncShare where
     arbitrary = elements . concat . fmap (view _4) $ sharedSecrets
 
-<<<<<<< HEAD
-instance AsBinaryClass EncShare LEncShare => Arbitrary LEncShare where
-=======
 instance Arbitrary (AsBinary EncShare) where
->>>>>>> 66bb7543
     arbitrary = serialize @EncShare <$> arbitrary
 
 instance Arbitrary Share where
     arbitrary = unsafePerformIO <$> (decryptShare <$> arbitrary <*> arbitrary)
 
-<<<<<<< HEAD
-instance AsBinaryClass Share LShare => Arbitrary LShare where
-=======
 instance Arbitrary (AsBinary Share) where
->>>>>>> 66bb7543
     arbitrary = serialize @Share <$> arbitrary