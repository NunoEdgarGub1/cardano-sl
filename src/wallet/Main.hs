{-# OPTIONS_GHC -fno-warn-name-shadowing #-}
{-# LANGUAGE AllowAmbiguousTypes #-}
{-# LANGUAGE CPP                 #-}
{-# LANGUAGE ScopedTypeVariables #-}

module Main where

import           Control.Monad.Reader (MonadReader (..), ReaderT, ask, asks, runReaderT)
import           Data.List            ((!!))
import           Data.Proxy           (Proxy (..))
import qualified Data.Text            as T
import           Formatting           (build, int, sformat, stext, (%))
import           Mockable             (delay)
import           Node                 (SendActions, hoistSendActions)
import           Options.Applicative  (execParser)
import           System.IO            (hFlush, stdout)
import           Universum

import qualified Pos.CLI              as CLI
import           Pos.Communication    (BiP)
import           Pos.Constants        (slotDuration)
import           Pos.Crypto           (SecretKey, createProxySecretKey, toPublic)
import           Pos.Delegation       (sendProxySKEpoch', sendProxySKSimple')
import           Pos.DHT.Model        (DHTNodeType (..), dhtAddr, discoverPeers)
import           Pos.Genesis          (genesisPublicKeys, genesisSecretKeys)
import           Pos.Launcher         (BaseParams (..), LoggingParams (..),
                                       bracketResources, runTimeSlaveReal)
import           Pos.Ssc.GodTossing   (SscGodTossing)
import           Pos.Ssc.NistBeacon   (SscNistBeacon)
import           Pos.Ssc.SscAlgo      (SscAlgo (..))
import           Pos.Types            (EpochIndex (..), coinF, makePubKeyAddress, txaF)
import           Pos.Util.TimeWarp    (NetworkAddress)
import           Pos.Wallet           (WalletMode, WalletParams (..), WalletRealMode,
                                       getBalance, runWalletReal, submitTx')
#ifdef WITH_WEB
import           Pos.Wallet.Web       (walletServeWebLite)
#endif

import           Command              (Command (..), parseCommand)
import           WalletOptions        (WalletAction (..), WalletOptions (..), optsInfo)

type CmdRunner = ReaderT ([SecretKey], [NetworkAddress])

runCmd :: WalletMode ssc m => SendActions BiP m -> Command -> CmdRunner m ()
runCmd _ (Balance addr) = lift (getBalance addr) >>=
                         putText . sformat ("Current balance: "%coinF)
runCmd sendActions (Send idx outputs) = do
    (skeys, na) <- ask
<<<<<<< HEAD
    etx <- lift $ submitTx sendActions (skeys !! idx) na (map (,[]) outputs) undefined
=======
    etx <- lift $ submitTx' Nothing sendActions (skeys !! idx) na (map (,[]) outputs)
>>>>>>> 378f5abe
    case etx of
        Left err -> putText $ sformat ("Error: "%stext) err
        Right tx -> putText $ sformat ("Submitted transaction: "%txaF) tx
runCmd _ Help = do
    putText $
        unlines
            [ "Avaliable commands:"
            , "   balance <address>              -- check balance on given address (may be any address)"
            , "   send <N> [<address> <coins>]+  -- create and send transaction with given outputs"
            , "                                     from own address #N"
            , "   listaddr                       -- list own addresses"
            , "   delegate-light <N> <M>         -- delegate secret key #N to #M (genesis) light version"
            , "   delegate-heavy <N> <M>         -- delegate secret key #N to #M (genesis) heavyweight "
            , "   help                           -- show this message"
            , "   quit                           -- shutdown node wallet"
            ]
runCmd _ ListAddresses = do
    addrs <- map (makePubKeyAddress . toPublic) <$> asks fst
    putText "Available addrsses:"
    forM_ (zip [0 :: Int ..] addrs) $
        putText . uncurry (sformat $ "    #"%int%":   "%build)
runCmd sendActions (DelegateLight i j) = do
    let issuerSk = genesisSecretKeys !! i
        delegatePk = genesisPublicKeys !! j
    r <- ask
    sendProxySKEpoch' Nothing (hoistSendActions lift (`runReaderT` r) sendActions) $
        createProxySecretKey issuerSk delegatePk (EpochIndex 0, EpochIndex 50)
    putText "Sent lightweight cert"
runCmd sendActions (DelegateHeavy i j) = do
    let issuerSk = genesisSecretKeys !! i
        delegatePk = genesisPublicKeys !! j
    r <- ask
    sendProxySKSimple' Nothing (hoistSendActions lift (`runReaderT` r) sendActions) $
        createProxySecretKey issuerSk delegatePk ()
    putText "Sent heavyweight cert"
runCmd _ Quit = pure ()

evalCmd :: WalletMode ssc m => SendActions BiP m -> Command -> CmdRunner m ()
evalCmd _ Quit = pure ()
evalCmd sa cmd = runCmd sa cmd >> evalCommands sa

evalCommands :: WalletMode ssc m => SendActions BiP m -> CmdRunner m ()
evalCommands sa = do
    putStr @Text "> "
    liftIO $ hFlush stdout
    line <- getLine
    let cmd = parseCommand line
    case cmd of
        Left err  -> putStrLn err >> evalCommands sa
        Right cmd -> evalCmd sa cmd

initialize :: WalletMode ssc m => WalletOptions -> m [NetworkAddress]
initialize WalletOptions{..} = do
    -- Wait some time to ensure blockchain is fetched
    putText $ sformat ("Started node. Waiting for "%int%" slots...") woInitialPause
    delay $ fromIntegral woInitialPause * slotDuration
    fmap dhtAddr <$> discoverPeers DHTFull

runWalletRepl :: WalletMode ssc m => WalletOptions -> SendActions BiP m -> m ()
runWalletRepl wo sa = do
    na <- initialize wo
    putText "Welcome to Wallet CLI Node"
    runReaderT (evalCmd sa Help) (genesisSecretKeys, na)

runWalletCmd :: WalletMode ssc m => WalletOptions -> Text -> SendActions BiP m -> m ()
runWalletCmd wo str sa = do
    na <- initialize wo
    let strs = T.splitOn "," str
    flip runReaderT (genesisSecretKeys, na) $ forM_ strs $ \scmd -> do
        let mcmd = parseCommand scmd
        case mcmd of
            Left err   -> putStrLn err
            Right cmd' -> runCmd sa cmd'
    putText "Command execution finished"
    putText " " -- for exit by SIGPIPE

main :: IO ()
main = do
    opts@WalletOptions {..} <- execParser optsInfo
    let logParams =
            LoggingParams
            { lpRunnerTag     = "smart-wallet"
            , lpHandlerPrefix = CLI.logPrefix woCommonArgs
            , lpConfigPath    = CLI.logConfig woCommonArgs
            }
        baseParams =
            BaseParams
            { bpLoggingParams      = logParams
            , bpIpPort             = woIpPort
            , bpDHTPeers           = CLI.dhtPeers woCommonArgs
            , bpDHTKeyOrType       = Right DHTClient
            , bpDHTExplicitInitial = CLI.dhtExplicitInitial woCommonArgs
            }
    bracketResources baseParams $ \res -> do
        let timeSlaveParams =
                baseParams
                { bpLoggingParams = logParams { lpRunnerTag = "time-slave" }
                }

        systemStart <- case CLI.sscAlgo woCommonArgs of
            GodTossingAlgo -> runTimeSlaveReal (Proxy :: Proxy SscGodTossing) res timeSlaveParams
            NistBeaconAlgo -> runTimeSlaveReal (Proxy :: Proxy SscNistBeacon) res timeSlaveParams

        let params =
                WalletParams
                { wpDbPath      = Just woDbPath
                , wpRebuildDb   = woRebuildDb
                , wpKeyFilePath = woKeyFilePath
                , wpSystemStart = systemStart
                , wpGenesisKeys = woDebug
                , wpBaseParams  = baseParams
                }

            plugins :: [SendActions BiP WalletRealMode -> WalletRealMode ()]
            plugins = case woAction of
                Repl          -> [runWalletRepl opts]
                Cmd cmd       -> [runWalletCmd opts cmd]
#ifdef WITH_WEB
                Serve webPort webDaedalusDbPath -> [\sendActions ->
                    walletServeWebLite sendActions webDaedalusDbPath False webPort]
#endif

        case CLI.sscAlgo woCommonArgs of
            GodTossingAlgo -> putText "Using MPC coin tossing" *>
                              runWalletReal res params plugins
            NistBeaconAlgo -> putText "Wallet does not support NIST beacon!"<|MERGE_RESOLUTION|>--- conflicted
+++ resolved
@@ -46,11 +46,7 @@
                          putText . sformat ("Current balance: "%coinF)
 runCmd sendActions (Send idx outputs) = do
     (skeys, na) <- ask
-<<<<<<< HEAD
-    etx <- lift $ submitTx sendActions (skeys !! idx) na (map (,[]) outputs) undefined
-=======
-    etx <- lift $ submitTx' Nothing sendActions (skeys !! idx) na (map (,[]) outputs)
->>>>>>> 378f5abe
+    etx <- lift $ submitTx' Nothing sendActions (skeys !! idx) na (map (,[]) outputs) undefined
     case etx of
         Left err -> putText $ sformat ("Error: "%stext) err
         Right tx -> putText $ sformat ("Submitted transaction: "%txaF) tx
